--- conflicted
+++ resolved
@@ -34,10 +34,7 @@
 serde = "1"
 lazy_static = "1"
 criterion = "0.2"
-<<<<<<< HEAD
-=======
 env_logger = "0.6"
->>>>>>> e4987493
 
 [[bench]]
 name = "major_libs"
