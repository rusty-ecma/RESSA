--- conflicted
+++ resolved
@@ -436,11 +436,7 @@
         let tok = self.look_ahead.token.clone();
         match &tok {
             Token::Keyword(ref k) => match k {
-<<<<<<< HEAD
-                Keyword::Import(_s) => {
-=======
                 Keyword::Import(_) => {
->>>>>>> 7711d68f
                     if self.at_import_call() {
                         let stmt = self.parse_statement()?;
                         Ok(ProgramPart::Stmt(stmt))
@@ -456,57 +452,33 @@
                         Ok(ProgramPart::Decl(decl))
                     }
                 }
-<<<<<<< HEAD
-                Keyword::Export(_s) => {
-=======
                 Keyword::Export(_) => {
->>>>>>> 7711d68f
                     let export = self.parse_export_decl()?;
                     let decl = Decl::Export(Box::new(export));
                     Ok(ProgramPart::Decl(decl))
                 }
-<<<<<<< HEAD
-                Keyword::Const(_s) => {
-                    let decl = self.parse_lexical_decl(false)?;
-                    Ok(ProgramPart::Decl(decl))
-                }
-                Keyword::Function(_s) => {
-=======
                 Keyword::Const(_) => {
                     let decl = self.parse_lexical_decl(false)?;
                     Ok(ProgramPart::Decl(decl))
                 }
                 Keyword::Function(_) => {
->>>>>>> 7711d68f
                     let func = self.parse_function_decl(true)?;
                     let decl = Decl::Func(func);
                     Ok(ProgramPart::Decl(decl))
                 }
-<<<<<<< HEAD
-                Keyword::Class(_s) => {
-=======
                 Keyword::Class(_) => {
->>>>>>> 7711d68f
                     let class = self.parse_class_decl(false)?;
                     let decl = Decl::Class(class);
                     Ok(ProgramPart::Decl(decl))
                 }
-<<<<<<< HEAD
-                Keyword::Let(_s) => Ok(if self.at_lexical_decl() {
-=======
                 Keyword::Let(_) => Ok(if self.at_lexical_decl() {
->>>>>>> 7711d68f
                     let decl = self.parse_lexical_decl(false)?;
                     ProgramPart::Decl(decl)
                 } else {
                     let stmt = self.parse_statement()?;
                     ProgramPart::Stmt(stmt)
                 }),
-<<<<<<< HEAD
-                Keyword::Var(_s) => {
-=======
                 Keyword::Var(_) => {
->>>>>>> 7711d68f
                     let _var = self.next_item()?;
                     let decls = self.parse_var_decl_list(false)?;
                     self.consume_semicolon()?;
@@ -846,23 +818,6 @@
                 }
             }
             Token::Keyword(ref k) => match k {
-<<<<<<< HEAD
-                Keyword::Break(s) => Stmt::Break(self.parse_break_stmt(s)?),
-                Keyword::Continue(s) => Stmt::Continue(self.parse_continue_stmt(s)?),
-                Keyword::Debugger(s) => self.parse_debugger_stmt(s)?,
-                Keyword::Do(_s) => Stmt::DoWhile(self.parse_do_while_stmt()?),
-                Keyword::For(_s) => self.parse_for_stmt()?,
-                Keyword::Function(_s) => Stmt::Expr(self.parse_fn_stmt()?),
-                Keyword::If(_s) => Stmt::If(self.parse_if_stmt()?),
-                Keyword::Return(_s) => Stmt::Return(self.parse_return_stmt()?),
-                Keyword::Switch(_s) => Stmt::Switch(self.parse_switch_stmt()?),
-                Keyword::Throw(_s) => Stmt::Throw(self.parse_throw_stmt()?),
-                Keyword::Try(_s) => Stmt::Try(self.parse_try_stmt()?),
-                Keyword::Var(_s) => self.parse_var_stmt()?,
-                Keyword::While(_s) => Stmt::While(self.parse_while_stmt()?),
-                Keyword::With(_s) => Stmt::With(self.parse_with_stmt()?),
-                Keyword::Yield(_s) if !self.context.strict => self.parse_labelled_statement()?,
-=======
                 Keyword::Break(_) => Stmt::Break(self.parse_break_stmt()?),
                 Keyword::Continue(_) => Stmt::Continue(self.parse_continue_stmt()?),
                 Keyword::Debugger(_) => self.parse_debugger_stmt()?,
@@ -878,7 +833,6 @@
                 Keyword::While(_) => Stmt::While(self.parse_while_stmt()?),
                 Keyword::With(_) => Stmt::With(self.parse_with_stmt()?),
                 Keyword::Yield(_) if !self.context.strict => self.parse_labelled_statement()?,
->>>>>>> 7711d68f
                 _ => Stmt::Expr(self.parse_expression_statement()?),
             },
             _ => return self.expected_token_error(&self.look_ahead, &[]),
@@ -1241,13 +1195,8 @@
             let kind = self.next_item()?;
             let kind = match &kind.token {
                 Token::Keyword(ref k) => match k {
-<<<<<<< HEAD
-                    Keyword::Const(_s) => VarKind::Const,
-                    Keyword::Let(_s) => VarKind::Let,
-=======
                     Keyword::Const(_) => VarKind::Const,
                     Keyword::Let(_) => VarKind::Let,
->>>>>>> 7711d68f
                     _ => unreachable!(),
                 },
                 _ => return self.expected_token_error(&kind, &["const", "let"]),
@@ -1611,13 +1560,8 @@
         debug!("next: {:?} {}", next, self.context.allow_yield);
         let kind = match next.token {
             Token::Keyword(ref k) => match k {
-<<<<<<< HEAD
-                Keyword::Let(_s) => VarKind::Let,
-                Keyword::Const(_s) => VarKind::Const,
-=======
                 Keyword::Let(_) => VarKind::Let,
                 Keyword::Const(_) => VarKind::Const,
->>>>>>> 7711d68f
                 _ => return self.expected_token_error(&next, &["let", "const"]),
             },
             _ => return self.expected_token_error(&next, &["let", "const"]),
@@ -2757,11 +2701,7 @@
                     is_static: false,
                 })
             } else if start.token.is_ident() ||
-<<<<<<< HEAD
-                start.token.matches_keyword(Keyword::Yield(())) {
-=======
                 start.token == Token::Keyword(Keyword::Yield("yield")) {
->>>>>>> 7711d68f
                 if self.at_punct(Punct::Equal) {
                     self.context.first_covert_initialized_name_error =
                         Some(self.look_ahead.clone());
@@ -3924,15 +3864,9 @@
                 _ => None,
             },
             Token::Keyword(ref k) => match k {
-<<<<<<< HEAD
-                Keyword::TypeOf(_s) => Some(UnaryOp::TypeOf),
-                Keyword::Void(_s) => Some(UnaryOp::Void),
-                Keyword::Delete(_s) => Some(UnaryOp::Delete),
-=======
                 Keyword::TypeOf(_) => Some(UnaryOp::TypeOf),
                 Keyword::Void(_) => Some(UnaryOp::Void),
                 Keyword::Delete(_) => Some(UnaryOp::Delete),
->>>>>>> 7711d68f
                 _ => None,
             },
             _ => None,
@@ -3942,13 +3876,8 @@
     fn binary_operator(token: &Token<&str>) -> Option<BinaryOp> {
         match token {
             Token::Keyword(ref key) => match key {
-<<<<<<< HEAD
-                Keyword::InstanceOf(_s) => Some(BinaryOp::InstanceOf),
-                Keyword::In(_s) => Some(BinaryOp::In),
-=======
                 Keyword::InstanceOf(_) => Some(BinaryOp::InstanceOf),
                 Keyword::In(_) => Some(BinaryOp::In),
->>>>>>> 7711d68f
                 _ => None,
             },
             Token::Punct(ref p) => match p {
@@ -4772,11 +4701,7 @@
                 || token.matches_punct(Punct::DoubleDash)
         }
         if token.is_keyword() {
-<<<<<<< HEAD
-             ret = token.matches_keyword(Keyword::Class(()))
-=======
             ret = token.matches_keyword(Keyword::Class(()))
->>>>>>> 7711d68f
                 || token.matches_keyword(Keyword::Delete(()))
                 || token.matches_keyword(Keyword::Function(()))
                 || token.matches_keyword(Keyword::Let(()))
