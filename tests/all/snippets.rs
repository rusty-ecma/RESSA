<<<<<<< HEAD
use resast::prelude::*;
use ressa::*;
#[test]
fn doc1() {
    let js = "function helloWorld() { alert('Hello world'); }";
    let p = Parser::new(&js).unwrap();
    let f = ProgramPart::decl(
        Decl::Func(
            Func {
                id: Some(Ident::from("helloWorld")),
                params: vec![],
                body: FuncBody(
                    vec![
                        ProgramPart::Stmt(
                            Stmt::Expr(
                                Expr::Call(
                                    CallExpr {
                                        callee: Box::new(
                                            Expr::ident_from("alert")
                                        ),
                                        arguments: vec![
                                            Expr::Lit(
                                                Lit::single_string_from("Hello world")
                                            )
                                        ],
                                    }
                                )
                            )
                        )
                    ]
                ),
                generator: false,
                is_async: false,
            }
        )
    );
    for part in p {
        assert_eq!(part.unwrap(), f);
    }
}

#[test]
fn arrow_func_args() {
    let js = "(a, b = 0, [c,, d = 0, ...e], {f, g: h, i = 0, i: j = 0}, ...k) => {;};";
    let mut parser = Parser::new(&js).unwrap();
    let _parsed = parser.parse().unwrap();
    // assert_eq!(
    //     parsed, 
    //     Program::Script(
    //         vec![   
    //             ProgramPart::Stmt(
    //                 Stmt::Expr(
    //                     Expr::ArrowFunc(
    //                         ArrowFuncExpr {
    //                             body: ArrowFuncBody::FuncBody(FuncBody(vec![
    //                                 ProgramPart::Stmt(
    //                                     Stmt::Empty
    //                                 )
    //                             ])),
    //                             expression: false,
    //                             generator: false,
    //                             id: None,
    //                             is_async: false,
    //                             params: vec![
    //                                 FuncArg::Expr(Expr::Ident(Ident::from("a"))),
    //                                 FuncArg::Pat(Pat::Assign(AssignPat {
    //                                     left: Box::new(Pat::Ident(Ident::from("b"))),
    //                                     right: Box::new(Expr::Lit(Lit::number_from("0")))
    //                                 })),
    //                                 FuncArg::Pat(Pat::)
    //                             ]
    //                         }
    //                     )
    //                 )
    //             )
    //         ]
    //     )
    // )
}

#[test]
fn destructuring_default() {
    let _ = env_logger::try_init();
    let js = "[a = {y: 2}, a.x = 1] = [];";
    let mut parser = Parser::new(js).expect("failed to create parser");
    parser.parse().expect("failed to parser js");
}
#[test]
fn destructuring_obj() {
    let _ = env_logger::try_init();
    let js = "0, [...{} [throwlhs()]] = iterable;";
    let mut parser = Parser::new(js).expect("failed to create parser");
    parser.parse().expect("failed to parser js");
=======
#![cfg(test)]
use resast::ref_tree::prelude::*;

#[test]
fn long_args() {
    let js = "function a(a, b = 0, [c,, d = 0, ...e]){}";
    let expectation = vec![ProgramPart::Decl(Decl::Function(Function {
        id: Some("a"),
        params: vec![
            FunctionArg::Pat(Pat::Identifier("a")),
            FunctionArg::Pat(Pat::Assignment(AssignmentPat {
                left: Box::new(Pat::Identifier("b")),
                right: Box::new(Expr::Literal(Literal::Number("0"))),
            })),
            FunctionArg::Pat(Pat::Array(vec![
                Some(ArrayPatPart::Pat(Pat::Identifier("c"))),
                None,
                Some(ArrayPatPart::Pat(Pat::Assignment(AssignmentPat {
                    left: Box::new(Pat::Identifier("d")),
                    right: Box::new(Expr::Literal(Literal::Number("0"))),
                }))),
                Some(ArrayPatPart::Pat(Pat::RestElement(Box::new(
                    Pat::Identifier("e"),
                )))),
            ])),
        ],
        body: vec![],
        is_async: false,
        generator: false,
    }))];
    for (i, (item, token)) in ressa::Parser::new(js)
        .unwrap()
        .zip(expectation.iter())
        .enumerate()
    {
        let item = item.unwrap();
        assert_eq!((i, &item), (i, token))
    }
>>>>>>> c3d2567b
}<|MERGE_RESOLUTION|>--- conflicted
+++ resolved
@@ -1,4 +1,3 @@
-<<<<<<< HEAD
 use resast::prelude::*;
 use ressa::*;
 #[test]
@@ -92,44 +91,4 @@
     let js = "0, [...{} [throwlhs()]] = iterable;";
     let mut parser = Parser::new(js).expect("failed to create parser");
     parser.parse().expect("failed to parser js");
-=======
-#![cfg(test)]
-use resast::ref_tree::prelude::*;
-
-#[test]
-fn long_args() {
-    let js = "function a(a, b = 0, [c,, d = 0, ...e]){}";
-    let expectation = vec![ProgramPart::Decl(Decl::Function(Function {
-        id: Some("a"),
-        params: vec![
-            FunctionArg::Pat(Pat::Identifier("a")),
-            FunctionArg::Pat(Pat::Assignment(AssignmentPat {
-                left: Box::new(Pat::Identifier("b")),
-                right: Box::new(Expr::Literal(Literal::Number("0"))),
-            })),
-            FunctionArg::Pat(Pat::Array(vec![
-                Some(ArrayPatPart::Pat(Pat::Identifier("c"))),
-                None,
-                Some(ArrayPatPart::Pat(Pat::Assignment(AssignmentPat {
-                    left: Box::new(Pat::Identifier("d")),
-                    right: Box::new(Expr::Literal(Literal::Number("0"))),
-                }))),
-                Some(ArrayPatPart::Pat(Pat::RestElement(Box::new(
-                    Pat::Identifier("e"),
-                )))),
-            ])),
-        ],
-        body: vec![],
-        is_async: false,
-        generator: false,
-    }))];
-    for (i, (item, token)) in ressa::Parser::new(js)
-        .unwrap()
-        .zip(expectation.iter())
-        .enumerate()
-    {
-        let item = item.unwrap();
-        assert_eq!((i, &item), (i, token))
-    }
->>>>>>> c3d2567b
 }